name: Python Tests

on:
  workflow_dispatch:
  pull_request:

jobs:
  unittest:
    name: Run unit tests on ${{ matrix.os }}
    runs-on: ${{ matrix.os }}
    strategy:
      matrix:
        os: [ubuntu-20.04, macos-12, windows-latest]
<<<<<<< HEAD
=======

>>>>>>> 06385c7c
    steps:
      - name: Checkout 🛎️
        uses: actions/checkout@v3

      - name: Set up Python 3.9
        uses: actions/setup-python@v4
        with:
          python-version: 3.9

      - name: Install bfio 🔧
        run: |
<<<<<<< HEAD
          python -m pip install --upgrade pip
          python -m pip install ome-types==0.3.4
          python -m pip install xmlschema
=======
>>>>>>> 06385c7c
          pip install .[dev]
      - name: Test with unittest
        run: |
          python -m unittest -v<|MERGE_RESOLUTION|>--- conflicted
+++ resolved
@@ -11,10 +11,6 @@
     strategy:
       matrix:
         os: [ubuntu-20.04, macos-12, windows-latest]
-<<<<<<< HEAD
-=======
-
->>>>>>> 06385c7c
     steps:
       - name: Checkout 🛎️
         uses: actions/checkout@v3
@@ -26,12 +22,6 @@
 
       - name: Install bfio 🔧
         run: |
-<<<<<<< HEAD
-          python -m pip install --upgrade pip
-          python -m pip install ome-types==0.3.4
-          python -m pip install xmlschema
-=======
->>>>>>> 06385c7c
           pip install .[dev]
       - name: Test with unittest
         run: |
